--- conflicted
+++ resolved
@@ -13,10 +13,7 @@
 pandas = "^2.2.2"
 urllib3 = "^2.2.2"
 beautifulsoup4 = "^4.12.3"
-<<<<<<< HEAD
-=======
 requests = "^2.32.3"
->>>>>>> bdd6fd2e
 
 
 [build-system]
