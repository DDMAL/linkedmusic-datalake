[tool.poetry]
name = "linkedmusic-datalake"
version = "0.1.0"
description = ""
authors = ["Yueqiao Zhang <yueqiao.zhang@mail.mcgill.ca>"]
readme = "README.md"
package-mode = false

[tool.poetry.dependencies]
python = "^3.12"
rdflib = "^7.0.0"
validators = "^0.33.0"
pandas = "^2.2.2"
urllib3 = "^2.2.2"
beautifulsoup4 = "^4.12.3"
requests = "^2.32.3"
tqdm = "^4.67.1"
psycopg2-binary = "^2.9.10"
<<<<<<< HEAD
aiohttp = "^3.11.18"
aiofiles = "^24.1.0"
aiolimiter = "^1.2.1"
=======
>>>>>>> 4d699955


[tool.poetry.group.dev.dependencies]
black = "^25.1.0"

[build-system]
requires = ["poetry-core"]
build-backend = "poetry.core.masonry.api"<|MERGE_RESOLUTION|>--- conflicted
+++ resolved
@@ -16,12 +16,9 @@
 requests = "^2.32.3"
 tqdm = "^4.67.1"
 psycopg2-binary = "^2.9.10"
-<<<<<<< HEAD
 aiohttp = "^3.11.18"
 aiofiles = "^24.1.0"
 aiolimiter = "^1.2.1"
-=======
->>>>>>> 4d699955
 
 
 [tool.poetry.group.dev.dependencies]
