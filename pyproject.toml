--- conflicted
+++ resolved
@@ -16,15 +16,11 @@
 requests = "^2.32.3"
 tqdm = "^4.67.1"
 psycopg2-binary = "^2.9.10"
-<<<<<<< HEAD
 oxrdflib = "^0.4.0"
 pycountry = "^24.6.1"
-aiofiles = "^24.1.0"
-=======
 aiohttp = "^3.11.18"
 aiofiles = "^24.1.0"
 aiolimiter = "^1.2.1"
->>>>>>> 8969d502
 
 
 [tool.poetry.group.dev.dependencies]
