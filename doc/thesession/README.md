--- conflicted
+++ resolved
@@ -1,6 +1,5 @@
 # The Session Database
 
-<<<<<<< HEAD
 This document provides instructions for retrieving data dumps and additional guidelines for data reconciliation for The Session Database.
 
 ## Data Processing
@@ -13,20 +12,6 @@
     python3 code/thesession/fetch_data.py
     ```
 2. This command downloads all data dumps from The Session Database into the `data/thesession/raw/` directory.
-=======
-This document provides instructions for retrieving data dumps and additional information regarding data reconciliation for The Session Database.
-
-## Data processing
-
-### Getting the Data Dumps
-
-> All folders are based on the linkedmusic-datalake repository.
-1. Run:
-    ```
-    python3 code/thesession/fetch_data.py
-    ```
-2. This command will download all data dumps from The Session Database into the `data/thesession/raw/` folder.
->>>>>>> b2c3ec51
 3. Verify that the following files are present:
     - `aliases.csv`
     - `events.csv`
@@ -40,16 +25,11 @@
 
 This step assigns a unique URI to each artist, even though these URIs are not currently sourced from Wikidata.
 
-<<<<<<< HEAD
 1. Execute:
-=======
-1. Run:
->>>>>>> b2c3ec51
     ```
     python3 code/thesession/find_artist.py
     ```
 2. The script matches artist URLs to entries in `recordings.csv`.
-<<<<<<< HEAD
 3. Note: This process may take some time. Do not shut down your device until it completes.
 
 ### Data Reconciliation
@@ -66,23 +46,6 @@
 ### aliases.csv
 - Contains alias names for tunes.
 - Core entity: `tune_id` (uses the alias name as an attribute).
-=======
-3. Please note: This process may take some time. Do not shut down your device until it completes.
->>>>>>> b2c3ec51
-
-### Data Reconciliation
-
-Data reconciliation involves cleaning and standardizing raw data. Two methods are available:
-
-- Use OpenRefine and follow the instructions in the `/doc/thesession/reconcile_procedures.md` file.
-- Alternatively, import the steps listed in the `reconciliation_history` folder into OpenRefine for reference.
-> Careful when using this step, since OpenRefine and The Session changes over time and there is no garentee that this will work. Please examine the data after performing these steps.
-
-## Data Description
-
-### aliases.csv
-- Contains alias names for tunes.
-- Core entity: `tune_id` (used as the subject, with alias name as an attribute).
 
 ### events.csv
 - Contains details of musical events.
@@ -96,7 +59,10 @@
 - Contains information about music sessions.
 - Core entity: `sessions_id`.
 
-<<<<<<< HEAD
+### sets.csv
+- Contains user-generated tune sets (playlists).
+- Core entity: `tuneset_id` (linked to `members_id`).
+
 ### tune-popularity.csv
 - Contains popularity scores for tunes.
 - Core entity: `tune_id` (with the score stored as an attribute).
@@ -104,28 +70,9 @@
 ### tunes.csv
 - Contains detailed information for all tunes.
 - Core entity: `tune_id`.
-=======
-### sets.csv
-- Contains user-generated tune sets (playlists).
-- Core entity: `tuneset_id` (linked to `members_id`).
-
-### tune-popularity.csv
-- Contains popularity scores for tunes.
-- Core entity: `tune_id` (the score is stored as an attribute of the tune).
-
-### tunes.csv
-- Contains details for all tunes.
-- Core entity: `tune_id`.
 
 ## Missing Data Dumps
->>>>>>> b2c3ec51
 
-The following entities are visible in the front-end search interface of The Session Database, but their data is not publicly available:
-- Trips
-- Discussions
-- Members
-
-<<<<<<< HEAD
 The following entities appear in the front-end search interface of The Session Database, but their data is not publicly available:
 - Trips
 - Discussions
@@ -133,9 +80,4 @@
 
 ## Abandoned Columns
 
-- **abc:** This column may include illegal characters, which could prevent successful uploads into Virtuoso.
-=======
-## Abandoned Columns
-
-- **abc:** This column may include illegal characters, which could prevent successful upload into Virtuoso.
->>>>>>> b2c3ec51
+- **abc:** This column may include illegal characters, which could prevent successful uploads into Virtuoso.