*.pyc
*/__pycache__
psqldump
.DS_Store
.history/*

*.sql*
rdb2rdf/
*.nt
*.xz
*.jsonl
*.csv
*.ttl
<<<<<<< HEAD
store/
=======
*.log
>>>>>>> 8969d502
<|MERGE_RESOLUTION|>--- conflicted
+++ resolved
@@ -11,8 +11,5 @@
 *.jsonl
 *.csv
 *.ttl
-<<<<<<< HEAD
 store/
-=======
-*.log
->>>>>>> 8969d502
+*.log