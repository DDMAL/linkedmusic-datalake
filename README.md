--- conflicted
+++ resolved
@@ -16,10 +16,19 @@
 
 In this repository, you'll find a folder per database (listed below), with the following subdirectories:
 
-<<<<<<< HEAD
+- `data/`: Contains all the data files. Almost all data files are not contained in the repository due to their size.
+- `doc/`: Contains documentation files.
+- `jsonld_approach/`: Contains files related to the now-discontinued JSON-LD approach.
+- `openrefine/`: Contains history and export files for OpenRefine.
+- `src/`: Contains scripts.
+
+There also is a `shared/` folder in the repository root, which contains shared resources and utilities used across different database scripts. Currently, the only shared resources are the general RDF conversion script and a Wikidata API client.
+
+Finally, the `poetry.lock` and `pyproject.toml` files manage the project's Python dependencies and packaging, and are located in the repository root.
+
 ## Development Environment (Poetry)
 
-This repository is fully managed by Poetry (see `pyproject.toml`). Avoid creating a separate `venv` manually; mixing environments is the most common cause of `ModuleNotFoundError` (e.g. for `aiolimiter`).
+This repository is fully managed by Poetry (see `pyproject.toml`). Avoid creating a separate `venv` manually; mixing environments is a common cause of `ModuleNotFoundError`.
 
 Recommended workflow:
 
@@ -30,7 +39,7 @@
 2. Run ad‑hoc commands inside the environment (preferred):
     ```bash
     poetry run pytest -q
-    poetry run python -m code.nlq2sparql --help
+    poetry run nlq2sparql --help
     ```
 3. Or spawn an interactive shell:
     ```bash
@@ -52,23 +61,7 @@
 poetry install
 ```
 
-Running tests (the `nlq2sparql/Makefile` already wraps these):
-```bash
-poetry run make -C code/nlq2sparql test
-```
-
 Environment variables (API keys) should be placed in a local `.env` (not committed). Common keys you may need later: `GEMINI_API_KEY`, `OPENAI_API_KEY`, `ANTHROPIC_API_KEY`.
-=======
-- `data/`: Contains all the data files. Almost all data files are not contained in the repository due to their size.
-- `doc/`: Contains documentation files.
-- `jsonld_approach/`: Contains files related to the now-discontinued JSON-LD approach.
-- `openrefine/`: Contains history and export files for OpenRefine.
-- `src/`: Contains scripts.
-
-There also is a `shared/` folder in the repository root, which contains shared resources and utilities used across different database scripts. Currently, the only shared resources are the general RDF conversion script and a Wikidata API client.
-
-Finally, the `poetry.lock` and `pyproject.toml` files manage the project's Python dependencies and packaging, and are located in the repository root.
->>>>>>> 29a38333
 
 ## Database Introductions
 
